from discord.ext import commands
from .utils.dataIO import dataIO
from .utils.chat_formatting import escape_mass_mentions
from .utils import checks
from collections import defaultdict
from string import ascii_letters
from random import choice
import discord
import os
import re
import aiohttp
import asyncio
import logging
import json


class StreamsError(Exception):
    pass


class StreamNotFound(StreamsError):
    pass


class APIError(StreamsError):
    pass


class InvalidCredentials(StreamsError):
    pass


class OfflineStream(StreamsError):
    pass


class StreamsError(Exception):
    pass


class StreamNotFound(StreamsError):
    pass


class APIError(StreamsError):
    pass


class InvalidCredentials(StreamsError):
    pass


class OfflineStream(StreamsError):
    pass


class Streams:
    """Streams

    Alerts for a variety of streaming services"""

    def __init__(self, bot):
        self.bot = bot
        self.twitch_streams = dataIO.load_json("data/streams/twitch.json")
        self.hitbox_streams = dataIO.load_json("data/streams/hitbox.json")
        self.beam_streams = dataIO.load_json("data/streams/beam.json")
        self.picarto_streams = dataIO.load_json("data/streams/picarto.json")
        settings = dataIO.load_json("data/streams/settings.json")
        self.settings = defaultdict(dict, settings)
        self.messages_cache = defaultdict(list)

    @commands.command()
    async def hitbox(self, stream: str):
        """Checks if hitbox stream is online"""
        stream = escape_mass_mentions(stream)
        regex = r'^(https?\:\/\/)?(www\.)?(hitbox\.tv\/)'
        stream = re.sub(regex, '', stream)
        try:
            embed = await self.hitbox_online(stream)
        except OfflineStream:
            await self.bot.say(stream + " is offline.")
        except StreamNotFound:
            await self.bot.say("That stream doesn't exist.")
        except APIError:
            await self.bot.say("Error contacting the API.")
        else:
            await self.bot.say(embed=embed)

    @commands.command(pass_context=True)
    async def twitch(self, ctx, stream: str):
        """Checks if twitch stream is online"""
        stream = escape_mass_mentions(stream)
        regex = r'^(https?\:\/\/)?(www\.)?(twitch\.tv\/)'
        stream = re.sub(regex, '', stream)
        try:
            data = await self.fetch_twitch_ids(stream, raise_if_none=True)
            embed = await self.twitch_online(data[0]["_id"])
        except OfflineStream:
            await self.bot.say(stream + " is offline.")
        except StreamNotFound:
            await self.bot.say("That stream doesn't exist.")
        except APIError:
            await self.bot.say("Error contacting the API.")
        except InvalidCredentials:
            await self.bot.say("Owner: Client-ID is invalid or not set. "
                               "See `{}streamset twitchtoken`"
                               "".format(ctx.prefix))
        else:
            await self.bot.say(embed=embed)

    @commands.command()
    async def beam(self, stream: str):
        """Checks if beam stream is online"""
        stream = escape_mass_mentions(stream)
        regex = r'^(https?\:\/\/)?(www\.)?(beam\.pro\/)'
        stream = re.sub(regex, '', stream)
        try:
            embed = await self.beam_online(stream)
        except OfflineStream:
            await self.bot.say(stream + " is offline.")
        except StreamNotFound:
            await self.bot.say("That stream doesn't exist.")
        except APIError:
            await self.bot.say("Error contacting the API.")
        else:
            await self.bot.say(embed=embed)
<<<<<<< HEAD
=======

    @commands.command()
    async def picarto(self, stream: str):
        """Checks if picarto stream is online"""
        stream = escape_mass_mentions(stream)
        regex = r'^(https?\:\/\/)?(www\.)?(picarto\.tv\/)'
        stream = re.sub(regex, '', stream)
        try:
            embed = await self.picarto_online(stream)
        except OfflineStream:
            await self.bot.say(stream + " is offline.")
        except StreamNotFound:
            await self.bot.say("That stream doesn't exist.")
        except APIError:
            await self.bot.say("Error contacting the API.")
        else:
            await self.bot.say(embed=embed)
>>>>>>> 8887d035

    @commands.group(pass_context=True, no_pm=True)
    @checks.mod_or_permissions(manage_server=True)
    async def streamalert(self, ctx):
        """Adds/removes stream alerts from the current channel"""
        if ctx.invoked_subcommand is None:
            await self.bot.send_cmd_help(ctx)

    @streamalert.command(name="twitch", pass_context=True)
    async def twitch_alert(self, ctx, stream: str):
        """Adds/removes twitch alerts from the current channel"""
        stream = escape_mass_mentions(stream)
        regex = r'^(https?\:\/\/)?(www\.)?(twitch\.tv\/)'
        stream = re.sub(regex, '', stream)
        channel = ctx.message.channel
        try:
            data = await self.fetch_twitch_ids(stream, raise_if_none=True)
        except StreamNotFound:
            await self.bot.say("That stream doesn't exist.")
            return
        except APIError:
            await self.bot.say("Error contacting the API.")
            return
        except InvalidCredentials:
            await self.bot.say("Owner: Client-ID is invalid or not set. "
                               "See `{}streamset twitchtoken`"
                               "".format(ctx.prefix))
            return

        enabled = self.enable_or_disable_if_active(self.twitch_streams,
                                                   stream,
                                                   channel,
                                                   _id=data[0]["_id"])

        if enabled:
            await self.bot.say("Alert activated. I will notify this channel "
                               "when {} is live.".format(stream))
        else:
            await self.bot.say("Alert has been removed from this channel.")

        dataIO.save_json("data/streams/twitch.json", self.twitch_streams)

    @streamalert.command(name="hitbox", pass_context=True)
    async def hitbox_alert(self, ctx, stream: str):
        """Adds/removes hitbox alerts from the current channel"""
        stream = escape_mass_mentions(stream)
        regex = r'^(https?\:\/\/)?(www\.)?(hitbox\.tv\/)'
        stream = re.sub(regex, '', stream)
        channel = ctx.message.channel
        try:
            await self.hitbox_online(stream)
        except StreamNotFound:
            await self.bot.say("That stream doesn't exist.")
            return
        except APIError:
            await self.bot.say("Error contacting the API.")
            return
        except OfflineStream:
            pass

        enabled = self.enable_or_disable_if_active(self.hitbox_streams,
                                                   stream,
                                                   channel)

        if enabled:
            await self.bot.say("Alert activated. I will notify this channel "
                               "when {} is live.".format(stream))
        else:
            await self.bot.say("Alert has been removed from this channel.")

        dataIO.save_json("data/streams/hitbox.json", self.hitbox_streams)

    @streamalert.command(name="beam", pass_context=True)
    async def beam_alert(self, ctx, stream: str):
        """Adds/removes beam alerts from the current channel"""
        stream = escape_mass_mentions(stream)
        regex = r'^(https?\:\/\/)?(www\.)?(beam\.pro\/)'
        stream = re.sub(regex, '', stream)
        channel = ctx.message.channel
        try:
            await self.beam_online(stream)
        except StreamNotFound:
            await self.bot.say("That stream doesn't exist.")
            return
        except APIError:
            await self.bot.say("Error contacting the API.")
            return
        except OfflineStream:
            pass

        enabled = self.enable_or_disable_if_active(self.beam_streams,
                                                   stream,
                                                   channel)

        if enabled:
            await self.bot.say("Alert activated. I will notify this channel "
                               "when {} is live.".format(stream))
        else:
            await self.bot.say("Alert has been removed from this channel.")

        dataIO.save_json("data/streams/beam.json", self.beam_streams)

    @streamalert.command(name="picarto", pass_context=True)
    async def picarto_alert(self, ctx, stream: str):
        """Adds/removes picarto alerts from the current channel"""
        stream = escape_mass_mentions(stream)
        regex = r'^(https?\:\/\/)?(www\.)?(picarto\.tv\/)'
        stream = re.sub(regex, '', stream)
        channel = ctx.message.channel
        try:
            await self.picarto_online(stream)
        except StreamNotFound:
            await self.bot.say("That stream doesn't exist.")
            return
        except APIError:
            await self.bot.say("Error contacting the API.")
            return
        except OfflineStream:
            pass

<<<<<<< HEAD
=======
        enabled = self.enable_or_disable_if_active(self.picarto_streams,
                                                   stream,
                                                   channel)

        if enabled:
            await self.bot.say("Alert activated. I will notify this channel "
                               "when {} is live.".format(stream))
        else:
            await self.bot.say("Alert has been removed from this channel.")

        dataIO.save_json("data/streams/picarto.json", self.picarto_streams)

    @streamalert.command(name="stop", pass_context=True)
    async def stop_alert(self, ctx):
        """Stops all streams alerts in the current channel"""
        channel = ctx.message.channel

>>>>>>> 8887d035
        streams = (
            self.hitbox_streams,
            self.twitch_streams,
            self.beam_streams
        )

        for stream_type in streams:
            to_delete = []

            for s in stream_type:
                if channel.id in s["CHANNELS"]:
                    s["CHANNELS"].remove(channel.id)
                    if not s["CHANNELS"]:
                        to_delete.append(s)

            for s in to_delete:
                stream_type.remove(s)

        dataIO.save_json("data/streams/twitch.json", self.twitch_streams)
        dataIO.save_json("data/streams/hitbox.json", self.hitbox_streams)
        dataIO.save_json("data/streams/beam.json", self.beam_streams)

        await self.bot.say("There will be no more stream alerts in this "
                           "channel.")

    @commands.group(pass_context=True)
    async def streamset(self, ctx):
        """Stream settings"""
        if ctx.invoked_subcommand is None:
            await self.bot.send_cmd_help(ctx)

    @streamset.command()
    @checks.is_owner()
    async def twitchtoken(self, token : str):
        """Sets the Client-ID for Twitch

        https://blog.twitch.tv/client-id-required-for-kraken-api-calls-afbb8e95f843"""
        self.settings["TWITCH_TOKEN"] = token
        dataIO.save_json("data/streams/settings.json", self.settings)
        await self.bot.say('Twitch Client-ID set.')

    @streamset.command(pass_context=True, no_pm=True)
    @checks.admin()
    async def mention(self, ctx, *, mention_type : str):
        """Sets mentions for stream alerts

        Types: everyone, here, none"""
        server = ctx.message.server
        mention_type = mention_type.lower()

        if mention_type in ("everyone", "here"):
            self.settings[server.id]["MENTION"] = "@" + mention_type
            await self.bot.say("When a stream is online @\u200b{} will be "
                               "mentioned.".format(mention_type))
        elif mention_type == "none":
            self.settings[server.id]["MENTION"] = ""
            await self.bot.say("Mentions disabled.")
        else:
            await self.bot.send_cmd_help(ctx)

        dataIO.save_json("data/streams/settings.json", self.settings)

<<<<<<< HEAD
    @streamset.command(pass_context=True)
=======
    @streamset.command(pass_context=True, no_pm=True)
>>>>>>> 8887d035
    @checks.admin()
    async def autodelete(self, ctx):
        """Toggles automatic notification deletion for streams that go offline"""
        server = ctx.message.server
        settings = self.settings[server.id]
        current = settings.get("AUTODELETE", True)
        settings["AUTODELETE"] = not current
        if settings["AUTODELETE"]:
            await self.bot.say("Notifications will be automatically deleted "
                               "once the stream goes offline.")
        else:
            await self.bot.say("Notifications won't be deleted anymore.")

        dataIO.save_json("data/streams/settings.json", self.settings)

    async def hitbox_online(self, stream):
        url = "https://api.hitbox.tv/media/live/" + stream

        async with aiohttp.get(url) as r:
            data = await r.json(encoding='utf-8')

        if "livestream" not in data:
            raise StreamNotFound()
        elif data["livestream"][0]["media_is_live"] == "0":
            raise OfflineStream()
        elif data["livestream"][0]["media_is_live"] == "1":
            return self.hitbox_embed(data)

        raise APIError()

    async def twitch_online(self, stream):
        session = aiohttp.ClientSession()
        url = "https://api.twitch.tv/kraken/streams/" + stream
        header = {
            'Client-ID': self.settings.get("TWITCH_TOKEN", ""),
            'Accept': 'application/vnd.twitchtv.v5+json'
        }

        async with session.get(url, headers=header) as r:
            data = await r.json(encoding='utf-8')
        await session.close()
        if r.status == 200:
            if data["stream"] is None:
                raise OfflineStream()
            return self.twitch_embed(data)
        elif r.status == 400:
            raise InvalidCredentials()
        elif r.status == 404:
            raise StreamNotFound()
        else:
            raise APIError()

    async def beam_online(self, stream):
        url = "https://beam.pro/api/v1/channels/" + stream

        async with aiohttp.get(url) as r:
            data = await r.json(encoding='utf-8')
        if r.status == 200:
            if data["online"] is True:
                return self.beam_embed(data)
            else:
                raise OfflineStream()
        elif r.status == 404:
            raise StreamNotFound()
        else:
            raise APIError()

<<<<<<< HEAD
=======
    async def picarto_online(self, stream):
        url = "https://api.picarto.tv/v1/channel/name/" + stream

        async with aiohttp.get(url) as r:
            data = await r.text(encoding='utf-8')
        if r.status == 200:
            data = json.loads(data)
            if data["online"] is True:
                return self.picarto_embed(data)
            else:
                raise OfflineStream()
        elif r.status == 404:
            raise StreamNotFound()
        else:
            raise APIError()

>>>>>>> 8887d035
    async def fetch_twitch_ids(self, *streams, raise_if_none=False):
        def chunks(l):
            for i in range(0, len(l), 100):
                yield l[i:i + 100]

        base_url = "https://api.twitch.tv/kraken/users?login="
        header = {
            'Client-ID': self.settings.get("TWITCH_TOKEN", ""),
            'Accept': 'application/vnd.twitchtv.v5+json'
        }
        results = []

        for streams_list in chunks(streams):
            session = aiohttp.ClientSession()
            url = base_url + ",".join(streams_list)
            async with session.get(url, headers=header) as r:
                data = await r.json()
            if r.status == 200:
                results.extend(data["users"])
            elif r.status == 400:
                raise InvalidCredentials()
            else:
                raise APIError()
            await session.close()

        if not results and raise_if_none:
            raise StreamNotFound()

        return results

    def twitch_embed(self, data):
        channel = data["stream"]["channel"]
        url = channel["url"]
        logo = channel["logo"]
        if logo is None:
            logo = "https://static-cdn.jtvnw.net/jtv_user_pictures/xarth/404_user_70x70.png"
        status = channel["status"]
        if not status:
            status = "Untitled broadcast"
        embed = discord.Embed(title=status, url=url)
        embed.set_author(name=channel["display_name"])
        embed.add_field(name="Followers", value=channel["followers"])
        embed.add_field(name="Total views", value=channel["views"])
        embed.set_thumbnail(url=logo)
        if data["stream"]["preview"]["medium"]:
            embed.set_image(url=data["stream"]["preview"]["medium"] + self.rnd_attr())
        if channel["game"]:
            embed.set_footer(text="Playing: " + channel["game"])
        embed.color = 0x6441A4
        return embed

    def hitbox_embed(self, data):
        base_url = "https://edge.sf.hitbox.tv"
        livestream = data["livestream"][0]
        channel = livestream["channel"]
        url = channel["channel_link"]
        embed = discord.Embed(title=livestream["media_status"], url=url)
        embed.set_author(name=livestream["media_name"])
        embed.add_field(name="Followers", value=channel["followers"])
        #embed.add_field(name="Views", value=channel["views"])
        embed.set_thumbnail(url=base_url + channel["user_logo"])
        if livestream["media_thumbnail"]:
            embed.set_image(url=base_url + livestream["media_thumbnail"] + self.rnd_attr())
        embed.set_footer(text="Playing: " + livestream["category_name"])
        embed.color = 0x98CB00
        return embed

    def beam_embed(self, data):
        default_avatar = ("https://beam.pro/_latest/assets/images/main/"
                          "avatars/default.jpg")
        user = data["user"]
        url = "https://beam.pro/" + data["token"]
        embed = discord.Embed(title=data["name"], url=url)
        embed.set_author(name=user["username"])
        embed.add_field(name="Followers", value=data["numFollowers"])
        embed.add_field(name="Total views", value=data["viewersTotal"])
        if user["avatarUrl"]:
            embed.set_thumbnail(url=user["avatarUrl"])
        else:
            embed.set_thumbnail(url=default_avatar)
        if data["thumbnail"]:
            embed.set_image(url=data["thumbnail"]["url"] + self.rnd_attr())
        embed.color = 0x4C90F3
        if data["type"] is not None:
            embed.set_footer(text="Playing: " + data["type"]["name"])
        return embed

<<<<<<< HEAD
=======
    def picarto_embed(self, data):
        avatar = ("https://picarto.tv/user_data/usrimg/{}/dsdefault.jpg{}"
                  "".format(data["name"].lower(), self.rnd_attr()))
        url = "https://picarto.tv/" + data["name"]
        thumbnail = ("https://thumb.picarto.tv/thumbnail/{}.jpg"
                     "".format(data["name"]))
        embed = discord.Embed(title=data["title"], url=url)
        embed.set_author(name=data["name"])
        embed.set_image(url=thumbnail + self.rnd_attr())
        embed.add_field(name="Followers", value=data["followers"])
        embed.add_field(name="Total views", value=data["viewers_total"])
        embed.set_thumbnail(url=avatar)
        embed.color = 0x132332
        data["tags"] = ", ".join(data["tags"])

        if not data["tags"]:
            data["tags"] = "None"

        if data["adult"]:
            data["adult"] = "NSFW | "
        else:
            data["adult"] = ""

        embed.color = 0x4C90F3
        embed.set_footer(text="{adult}Category: {category} | Tags: {tags}"
                              "".format(**data))
        return embed

>>>>>>> 8887d035
    def enable_or_disable_if_active(self, streams, stream, channel, _id=None):
        """Returns True if enabled or False if disabled"""
        for i, s in enumerate(streams):
            if s["NAME"] != stream:
                continue

            if channel.id in s["CHANNELS"]:
                streams[i]["CHANNELS"].remove(channel.id)
                if not s["CHANNELS"]:
                    streams.remove(s)
                return False
            else:
                streams[i]["CHANNELS"].append(channel.id)
                return True

        data = {"CHANNELS": [channel.id],
                "NAME": stream,
                "ALREADY_ONLINE": False}

        if _id:
            data["ID"] = _id

        streams.append(data)

        return True

    async def stream_checker(self):
        CHECK_DELAY = 60

        try:
            await self._migration_twitch_v5()
        except InvalidCredentials:
            print("Error during convertion of twitch usernames to IDs: "
                  "invalid token")
        except Exception as e:
            print("Error during convertion of twitch usernames to IDs: "
                  "{}".format(e))

        while self == self.bot.get_cog("Streams"):
            save = False

            streams = ((self.twitch_streams,  self.twitch_online),
                       (self.hitbox_streams,  self.hitbox_online),
                       (self.beam_streams,    self.beam_online),
                       (self.picarto_streams, self.picarto_online))

            for streams_list, parser in streams:
                if parser == self.twitch_online:
                    _type = "ID"
                else:
                    _type = "NAME"
                for stream in streams_list:
                    if _type not in stream:
                        continue
                    key = (parser, stream[_type])
                    try:
                        embed = await parser(stream[_type])
                    except OfflineStream:
                        if stream["ALREADY_ONLINE"]:
                            stream["ALREADY_ONLINE"] = False
                            save = True
                            await self.delete_old_notifications(key)
                    except:  # We don't want our task to die
                        continue
                    else:
                        if stream["ALREADY_ONLINE"]:
                            continue
                        save = True
                        stream["ALREADY_ONLINE"] = True
                        messages_sent = []
                        for channel_id in stream["CHANNELS"]:
                            channel = self.bot.get_channel(channel_id)
                            if channel is None:
                                continue
                            mention = self.settings.get(channel.server.id, {}).get("MENTION", "")
                            can_speak = channel.permissions_for(channel.server.me).send_messages
                            message = mention + " {} is live!".format(stream["NAME"])
                            if channel and can_speak:
                                m = await self.bot.send_message(channel, message, embed=embed)
                                messages_sent.append(m)
                        self.messages_cache[key] = messages_sent

                    await asyncio.sleep(0.5)

            if save:
                dataIO.save_json("data/streams/twitch.json", self.twitch_streams)
                dataIO.save_json("data/streams/hitbox.json", self.hitbox_streams)
                dataIO.save_json("data/streams/beam.json", self.beam_streams)
                dataIO.save_json("data/streams/picarto.json", self.picarto_streams)

            await asyncio.sleep(CHECK_DELAY)

    async def delete_old_notifications(self, key):
        for message in self.messages_cache[key]:
            server = message.server
            settings = self.settings.get(server.id, {})
            is_enabled = settings.get("AUTODELETE", True)
            try:
                if is_enabled:
                    await self.bot.delete_message(message)
            except:
                pass

        del self.messages_cache[key]

    def rnd_attr(self):
        """Avoids Discord's caching"""
        return "?rnd=" + "".join([choice(ascii_letters) for i in range(6)])

    async def _migration_twitch_v5(self):
        #  Migration of old twitch streams to API v5
        to_convert = []
        for stream in self.twitch_streams:
            if "ID" not in stream:
                to_convert.append(stream["NAME"])

        if not to_convert:
            return

        results = await self.fetch_twitch_ids(*to_convert)

        for stream in self.twitch_streams:
            for result in results:
                if stream["NAME"].lower() == result["name"].lower():
                    stream["ID"] = result["_id"]

        # We might as well delete the invalid / renamed ones
        self.twitch_streams = [s for s in self.twitch_streams if "ID" in s]

        dataIO.save_json("data/streams/twitch.json", self.twitch_streams)


def check_folders():
    if not os.path.exists("data/streams"):
        print("Creating data/streams folder...")
        os.makedirs("data/streams")


def check_files():
    stream_files = (
        "twitch.json",
        "hitbox.json",
<<<<<<< HEAD
        "beam.json"
=======
        "beam.json",
        "picarto.json"
>>>>>>> 8887d035
    )

    for filename in stream_files:
        if not dataIO.is_valid_json("data/streams/" + filename):
            print("Creating empty {}...".format(filename))
            dataIO.save_json("data/streams/" + filename, [])

    f = "data/streams/settings.json"
    if not dataIO.is_valid_json(f):
        print("Creating empty settings.json...")
        dataIO.save_json(f, {})


def setup(bot):
    logger = logging.getLogger('aiohttp.client')
    logger.setLevel(50)  # Stops warning spam
    check_folders()
    check_files()
    n = Streams(bot)
    loop = asyncio.get_event_loop()
    loop.create_task(n.stream_checker())
    bot.add_cog(n)<|MERGE_RESOLUTION|>--- conflicted
+++ resolved
@@ -34,26 +34,6 @@
     pass
 
 
-class StreamsError(Exception):
-    pass
-
-
-class StreamNotFound(StreamsError):
-    pass
-
-
-class APIError(StreamsError):
-    pass
-
-
-class InvalidCredentials(StreamsError):
-    pass
-
-
-class OfflineStream(StreamsError):
-    pass
-
-
 class Streams:
     """Streams
 
@@ -124,8 +104,6 @@
             await self.bot.say("Error contacting the API.")
         else:
             await self.bot.say(embed=embed)
-<<<<<<< HEAD
-=======
 
     @commands.command()
     async def picarto(self, stream: str):
@@ -143,7 +121,6 @@
             await self.bot.say("Error contacting the API.")
         else:
             await self.bot.say(embed=embed)
->>>>>>> 8887d035
 
     @commands.group(pass_context=True, no_pm=True)
     @checks.mod_or_permissions(manage_server=True)
@@ -264,8 +241,6 @@
         except OfflineStream:
             pass
 
-<<<<<<< HEAD
-=======
         enabled = self.enable_or_disable_if_active(self.picarto_streams,
                                                    stream,
                                                    channel)
@@ -283,7 +258,6 @@
         """Stops all streams alerts in the current channel"""
         channel = ctx.message.channel
 
->>>>>>> 8887d035
         streams = (
             self.hitbox_streams,
             self.twitch_streams,
@@ -346,11 +320,7 @@
 
         dataIO.save_json("data/streams/settings.json", self.settings)
 
-<<<<<<< HEAD
-    @streamset.command(pass_context=True)
-=======
     @streamset.command(pass_context=True, no_pm=True)
->>>>>>> 8887d035
     @checks.admin()
     async def autodelete(self, ctx):
         """Toggles automatic notification deletion for streams that go offline"""
@@ -418,8 +388,6 @@
         else:
             raise APIError()
 
-<<<<<<< HEAD
-=======
     async def picarto_online(self, stream):
         url = "https://api.picarto.tv/v1/channel/name/" + stream
 
@@ -436,7 +404,6 @@
         else:
             raise APIError()
 
->>>>>>> 8887d035
     async def fetch_twitch_ids(self, *streams, raise_if_none=False):
         def chunks(l):
             for i in range(0, len(l), 100):
@@ -524,8 +491,6 @@
             embed.set_footer(text="Playing: " + data["type"]["name"])
         return embed
 
-<<<<<<< HEAD
-=======
     def picarto_embed(self, data):
         avatar = ("https://picarto.tv/user_data/usrimg/{}/dsdefault.jpg{}"
                   "".format(data["name"].lower(), self.rnd_attr()))
@@ -554,7 +519,6 @@
                               "".format(**data))
         return embed
 
->>>>>>> 8887d035
     def enable_or_disable_if_active(self, streams, stream, channel, _id=None):
         """Returns True if enabled or False if disabled"""
         for i, s in enumerate(streams):
@@ -697,12 +661,8 @@
     stream_files = (
         "twitch.json",
         "hitbox.json",
-<<<<<<< HEAD
-        "beam.json"
-=======
         "beam.json",
         "picarto.json"
->>>>>>> 8887d035
     )
 
     for filename in stream_files:
